# Yii2 Usuario LDAP

An yii2 extension to authenticate and/or syncronize users against LDAP for [2amigos/yii2-usuario](https://github.com/2amigos/yii2-usuario).

## Installation

The preferred way to install this extension is through [composer](http://getcomposer.org/download/).

Either run:

```
php composer.phar require --prefer-dist yetopen/yii2-usuario-ldap "*"
```

or add

```
"yetopen/yii2-usuario-ldap": "*"
```

to the require section of your `composer.json` file.

## Configuration

Add in your config (`config/web.php` for the basic app):

```php
//...
'bootstrap' => ['log', 'usuarioLdap'],
//...
'components' => [
    //...
    'usuarioLdap' => [
        'class' => 'yetopen\usuario-ldap\Module',
        'ldapConfig' => [
            'hosts' => ['host.example.com'],
            'base_dn' => 'dc=mydomain,dc=local',
            'account_prefix' => 'cn=',
            'account_suffix' => ',ou=Users,dc=mydomain,dc=local',
            'use_ssl' => true,
            'username' => 'bind_username',
            'password' => 'bind_password',
        ],
        'createLocalUsers' => TRUE,
        'defaultRoles' => ['standardUser'],
        'syncUsersToLdap' => TRUE,
        'secondLdapConfig' => [
            'hosts' => ['host.example.com'],
            'base_dn' => 'dc=mydomain,dc=local',
            'account_prefix' => 'cn=',
            'account_suffix' => ',ou=Users,dc=mydomain,dc=local',
            'username' => 'bind_username',
            'password' => 'bind_password',
        ],
    ],
    //...
]
```
adapting parameters to your setup. 

#### Configuration options

* **ldapConfig**: all the parameters for connecting to LDAP server as documented in [Adldap2](https://adldap2.github.io/Adldap2/#/setup?id=options)
<<<<<<< HEAD
* **createLocalUsers**: if TRUE when a user pass the LDAP authentication, on first LDAP server, it is created locally. If FALSE a default users with ID specified in defaultUserId is used for the session
* **defaultRoles**: if specified the role/s will be assigned to the new created users. Can be set as an array. By default this is FALSE
* **syncUsersToLdap**: if TRUE changes to local users are synchronized with the second LDAP server specified. Including creation and deletion of an user.
* **secondLdapConfig**: if specified this is used as LDAP server for sync the local users, if not specified this is equal to _ldapConfig_
* **defaultUserId**: if createLocalUsers is set to FALSE, specify the ID of the default user. Defaults to `-1`
=======
* **createLocalUsers**: if TRUE when a user successfully authenticate against the first LDAP server is created locally in Yii database. If FALSE a default users with ID specified in `defaultUserId` is used for the session
* **defaultRoles**: if specified the role/s will be assigned to the users created by the extension. Can be set as an array. Default to FALSE
* **secondLdapConfig**: if specified this is used as LDAP server for syncing changes done to local users
* **syncUsersToLdap**: if TRUE changes to local users are synchronized to the second LDAP server. This includes creation and deletion of an user
* **defaultUserId**: if `createLocalUsers` is set to FALSE must contain the ID of an user to be used as local. Defaults to `-1`

By default this is equal to _ldapConfig_
>>>>>>> 3b8b1ed1
<|MERGE_RESOLUTION|>--- conflicted
+++ resolved
@@ -61,18 +61,8 @@
 #### Configuration options
 
 * **ldapConfig**: all the parameters for connecting to LDAP server as documented in [Adldap2](https://adldap2.github.io/Adldap2/#/setup?id=options)
-<<<<<<< HEAD
-* **createLocalUsers**: if TRUE when a user pass the LDAP authentication, on first LDAP server, it is created locally. If FALSE a default users with ID specified in defaultUserId is used for the session
-* **defaultRoles**: if specified the role/s will be assigned to the new created users. Can be set as an array. By default this is FALSE
-* **syncUsersToLdap**: if TRUE changes to local users are synchronized with the second LDAP server specified. Including creation and deletion of an user.
-* **secondLdapConfig**: if specified this is used as LDAP server for sync the local users, if not specified this is equal to _ldapConfig_
-* **defaultUserId**: if createLocalUsers is set to FALSE, specify the ID of the default user. Defaults to `-1`
-=======
 * **createLocalUsers**: if TRUE when a user successfully authenticate against the first LDAP server is created locally in Yii database. If FALSE a default users with ID specified in `defaultUserId` is used for the session
 * **defaultRoles**: if specified the role/s will be assigned to the users created by the extension. Can be set as an array. Default to FALSE
-* **secondLdapConfig**: if specified this is used as LDAP server for syncing changes done to local users
+* **secondLdapConfig**: if specified this is used as LDAP server for sync the local users, if not specified this is equal to _ldapConfig_
 * **syncUsersToLdap**: if TRUE changes to local users are synchronized to the second LDAP server. This includes creation and deletion of an user
-* **defaultUserId**: if `createLocalUsers` is set to FALSE must contain the ID of an user to be used as local. Defaults to `-1`
-
-By default this is equal to _ldapConfig_
->>>>>>> 3b8b1ed1
+* **defaultUserId**: if `createLocalUsers` is set to FALSE must contain the ID of an user to be used as local. Defaults to `-1`